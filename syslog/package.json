--- conflicted
+++ resolved
@@ -1,10 +1,6 @@
 {
   "name": "@logtape/syslog",
-<<<<<<< HEAD
   "version": "1.0.5",
-=======
-  "version": "0.12.3",
->>>>>>> 64f8be35
   "description": "Syslog sink for LogTape",
   "keywords": [
     "logging",
