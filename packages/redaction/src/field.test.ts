--- conflicted
+++ resolved
@@ -315,7 +315,6 @@
     assert(disposed);
   }
 
-<<<<<<< HEAD
   { // redacts fields in arrays from issue #94
     const records: LogRecord[] = [];
     const originalSink: Sink = (record) => records.push(record);
@@ -341,7 +340,8 @@
     // deno-lint-ignore no-explicit-any
     const configs = records[0].properties.configs as any;
     assertEquals(configs[0], { username: "user" });
-=======
+  }
+
   { // redacts values in message array (string template)
     const records: LogRecord[] = [];
     const wrappedSink = redactByField((r) => records.push(r), {
@@ -540,6 +540,5 @@
     });
 
     assertEquals(records[0].message[1], "[REDACTED]");
->>>>>>> f0795830
   }
 });