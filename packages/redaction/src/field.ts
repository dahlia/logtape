--- conflicted
+++ resolved
@@ -172,25 +172,9 @@
     const value = copy[field];
     // Check if value is an array:
     if (Array.isArray(value)) {
-<<<<<<< HEAD
-      copy[field] = value.map((item) => {
-        if (
-          typeof item === "object" && item !== null &&
-          (Object.getPrototypeOf(item) === Object.prototype ||
-            Object.getPrototypeOf(item) === null)
-        ) {
-          // @ts-ignore: item is always Record<string, unknown>
-          return redactProperties(item, options);
-        }
-        return item;
-      });
-      // Check if value is a vanilla object:
-    } else if (
-=======
       copy[field] = redactArray(value, options);
     } // Check if value is a vanilla object:
     else if (
->>>>>>> 0da828ea
       typeof value === "object" && value !== null &&
       (Object.getPrototypeOf(value) === Object.prototype ||
         Object.getPrototypeOf(value) === null)
