{
  "name": "@logtape/file",
<<<<<<< HEAD
  "version": "1.3.2",
=======
  "version": "1.2.3",
>>>>>>> b36c3dd9
  "description": "File sink and rotating file sink for LogTape",
  "keywords": [
    "logging",
    "log",
    "logger",
    "file",
    "sink",
    "rotating"
  ],
  "license": "MIT",
  "author": {
    "name": "Hong Minhee",
    "email": "hong@minhee.org",
    "url": "https://hongminhee.org/"
  },
  "homepage": "https://logtape.org/",
  "repository": {
    "type": "git",
    "url": "git+https://github.com/dahlia/logtape.git",
    "directory": "packages/file/"
  },
  "bugs": {
    "url": "https://github.com/dahlia/logtape/issues"
  },
  "funding": [
    "https://github.com/sponsors/dahlia"
  ],
  "type": "module",
  "module": "./dist/mod.js",
  "main": "./dist/mod.cjs",
  "types": "./dist/mod.d.ts",
  "exports": {
    ".": {
      "types": {
        "import": "./dist/mod.d.ts",
        "require": "./dist/mod.d.cts"
      },
      "import": "./dist/mod.js",
      "require": "./dist/mod.cjs"
    },
    "./package.json": "./package.json"
  },
  "imports": {
    "#filesink": {
      "types": {
        "import": "./dist/filesink.node.d.ts",
        "require": "./dist/filesink.node.d.cts"
      },
      "bun": "./dist/filesink.node.js",
      "deno": "./dist/filesink.deno.js",
      "import": "./dist/filesink.node.js",
      "require": "./dist/filesink.node.cjs"
    }
  },
  "sideEffects": false,
  "files": [
    "dist/"
  ],
  "peerDependencies": {
    "@logtape/logtape": "workspace:^"
  },
  "devDependencies": {
    "@alinea/suite": "catalog:",
    "@david/which-runtime": "catalog:",
    "@std/assert": "catalog:",
    "@std/async": "catalog:",
    "@std/path": "catalog:",
    "tsdown": "catalog:",
    "typescript": "catalog:"
  },
  "scripts": {
    "build": "tsdown",
    "prepack": "tsdown",
    "prepublish": "tsdown",
    "test": "tsdown && node --experimental-transform-types --test",
    "test:bun": "tsdown && bun test",
    "test:deno": "deno test --allow-read --allow-write --allow-env=TEMP,TMP,TMPDIR",
    "test-all": "tsdown && node --experimental-transform-types --test && bun test && deno test"
  }
}<|MERGE_RESOLUTION|>--- conflicted
+++ resolved
@@ -1,10 +1,6 @@
 {
   "name": "@logtape/file",
-<<<<<<< HEAD
   "version": "1.3.2",
-=======
-  "version": "1.2.3",
->>>>>>> b36c3dd9
   "description": "File sink and rotating file sink for LogTape",
   "keywords": [
     "logging",
