--- conflicted
+++ resolved
@@ -1,10 +1,6 @@
 {
   "name": "@logtape/adaptor-pino",
-<<<<<<< HEAD
   "version": "1.3.2",
-=======
-  "version": "1.2.3",
->>>>>>> b36c3dd9
   "description": "Pino adapter for LogTape logging library",
   "keywords": [
     "logging",
