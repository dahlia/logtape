{
  "name": "@logtape/pretty",
<<<<<<< HEAD
  "version": "1.2.3",
=======
  "version": "1.1.5",
>>>>>>> 504f6e3c
  "description": "Beautiful text formatter for LogTape—perfect for local development",
  "keywords": [
    "logging",
    "log",
    "logger",
    "logtape",
    "pretty",
    "formatter",
    "console",
    "development",
    "signale",
    "colors",
    "icons",
    "emoji"
  ],
  "license": "MIT",
  "author": {
    "name": "Hong Minhee",
    "email": "hong@minhee.org",
    "url": "https://hongminhee.org/"
  },
  "homepage": "https://logtape.org/",
  "repository": {
    "type": "git",
    "url": "git+https://github.com/dahlia/logtape.git",
    "directory": "packages/pretty/"
  },
  "bugs": {
    "url": "https://github.com/dahlia/logtape/issues"
  },
  "funding": [
    "https://github.com/sponsors/dahlia"
  ],
  "type": "module",
  "module": "./dist/mod.js",
  "main": "./dist/mod.cjs",
  "types": "./dist/mod.d.ts",
  "exports": {
    ".": {
      "import": "./dist/mod.js",
      "require": "./dist/mod.cjs",
      "types": {
        "import": "./dist/mod.d.ts",
        "require": "./dist/mod.d.cts"
      }
    },
    "./package.json": "./package.json"
  },
  "imports": {
    "#util": {
      "types": {
        "import": "./dist/util.d.ts",
        "require": "./dist/util.d.cts"
      },
      "browser": {
        "import": "./dist/util.js",
        "require": "./dist/util.cjs"
      },
      "node": {
        "import": "./dist/util.node.js",
        "require": "./dist/util.node.cjs"
      },
      "bun": {
        "import": "./dist/util.node.js",
        "require": "./dist/util.node.cjs"
      },
      "deno": "./dist/util.deno.js",
      "import": "./dist/util.js",
      "require": "./dist/util.cjs",
      "default": "./dist/util.js"
    }
  },
  "sideEffects": false,
  "files": [
    "dist/"
  ],
  "peerDependencies": {
    "@logtape/logtape": "workspace:^"
  },
  "devDependencies": {
    "@alinea/suite": "catalog:",
    "@std/assert": "catalog:",
    "tsdown": "catalog:",
    "typescript": "catalog:"
  },
  "scripts": {
    "build": "tsdown",
    "prepack": "tsdown",
    "prepublish": "tsdown",
    "test": "tsdown && node --experimental-transform-types --test",
    "test:bun": "tsdown && bun test",
    "test:deno": "deno test",
    "test-all": "tsdown && node --experimental-transform-types --test && bun test && deno test"
  }
}<|MERGE_RESOLUTION|>--- conflicted
+++ resolved
@@ -1,10 +1,6 @@
 {
   "name": "@logtape/pretty",
-<<<<<<< HEAD
   "version": "1.2.3",
-=======
-  "version": "1.1.5",
->>>>>>> 504f6e3c
   "description": "Beautiful text formatter for LogTape—perfect for local development",
   "keywords": [
     "logging",
