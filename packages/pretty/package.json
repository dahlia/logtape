{
  "name": "@logtape/pretty",
<<<<<<< HEAD
  "version": "1.3.2",
=======
  "version": "1.2.3",
>>>>>>> b36c3dd9
  "description": "Beautiful text formatter for LogTape—perfect for local development",
  "keywords": [
    "logging",
    "log",
    "logger",
    "logtape",
    "pretty",
    "formatter",
    "console",
    "development",
    "signale",
    "colors",
    "icons",
    "emoji"
  ],
  "license": "MIT",
  "author": {
    "name": "Hong Minhee",
    "email": "hong@minhee.org",
    "url": "https://hongminhee.org/"
  },
  "homepage": "https://logtape.org/",
  "repository": {
    "type": "git",
    "url": "git+https://github.com/dahlia/logtape.git",
    "directory": "packages/pretty/"
  },
  "bugs": {
    "url": "https://github.com/dahlia/logtape/issues"
  },
  "funding": [
    "https://github.com/sponsors/dahlia"
  ],
  "type": "module",
  "module": "./dist/mod.js",
  "main": "./dist/mod.cjs",
  "types": "./dist/mod.d.ts",
  "exports": {
    ".": {
      "import": "./dist/mod.js",
      "require": "./dist/mod.cjs",
      "types": {
        "import": "./dist/mod.d.ts",
        "require": "./dist/mod.d.cts"
      }
    },
    "./package.json": "./package.json"
  },
  "imports": {
    "#util": {
      "types": {
        "import": "./dist/util.d.ts",
        "require": "./dist/util.d.cts"
      },
      "browser": {
        "import": "./dist/util.js",
        "require": "./dist/util.cjs"
      },
      "node": {
        "import": "./dist/util.node.js",
        "require": "./dist/util.node.cjs"
      },
      "bun": {
        "import": "./dist/util.node.js",
        "require": "./dist/util.node.cjs"
      },
      "deno": "./dist/util.deno.js",
      "import": "./dist/util.js",
      "require": "./dist/util.cjs",
      "default": "./dist/util.js"
    }
  },
  "sideEffects": false,
  "files": [
    "dist/"
  ],
  "peerDependencies": {
    "@logtape/logtape": "workspace:^"
  },
  "devDependencies": {
    "@alinea/suite": "catalog:",
    "@std/assert": "catalog:",
    "tsdown": "catalog:",
    "typescript": "catalog:"
  },
  "scripts": {
    "build": "tsdown",
    "prepack": "tsdown",
    "prepublish": "tsdown",
    "test": "tsdown && node --experimental-transform-types --test",
    "test:bun": "tsdown && bun test",
    "test:deno": "deno test",
    "test-all": "tsdown && node --experimental-transform-types --test && bun test && deno test"
  }
}<|MERGE_RESOLUTION|>--- conflicted
+++ resolved
@@ -1,10 +1,6 @@
 {
   "name": "@logtape/pretty",
-<<<<<<< HEAD
   "version": "1.3.2",
-=======
-  "version": "1.2.3",
->>>>>>> b36c3dd9
   "description": "Beautiful text formatter for LogTape—perfect for local development",
   "keywords": [
     "logging",
