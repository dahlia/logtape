--- conflicted
+++ resolved
@@ -1,10 +1,6 @@
 {
   "name": "@logtape/sentry",
-<<<<<<< HEAD
   "version": "1.2.3",
-=======
-  "version": "1.1.5",
->>>>>>> 504f6e3c
   "description": "LogTape Sentry sink",
   "keywords": [
     "LogTape",
