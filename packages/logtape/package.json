{
  "name": "@logtape/logtape",
<<<<<<< HEAD
  "version": "1.4.0",
=======
  "version": "1.3.2",
>>>>>>> cdce29df
  "description": "Simple logging library with zero dependencies for Deno/Node.js/Bun/browsers",
  "keywords": [
    "logging",
    "log",
    "logger"
  ],
  "license": "MIT",
  "author": {
    "name": "Hong Minhee",
    "email": "hong@minhee.org",
    "url": "https://hongminhee.org/"
  },
  "homepage": "https://logtape.org/",
  "repository": {
    "type": "git",
    "url": "git+https://github.com/dahlia/logtape.git",
    "directory": "packages/logtape/"
  },
  "bugs": {
    "url": "https://github.com/dahlia/logtape/issues"
  },
  "funding": [
    "https://github.com/sponsors/dahlia"
  ],
  "type": "module",
  "module": "./dist/mod.js",
  "main": "./dist/mod.cjs",
  "types": "./dist/mod.d.ts",
  "exports": {
    ".": {
      "types": {
        "import": "./dist/mod.d.ts",
        "require": "./dist/mod.d.cts"
      },
      "import": "./dist/mod.js",
      "require": "./dist/mod.cjs"
    },
    "./package.json": "./package.json"
  },
  "imports": {
    "#util": {
      "types": {
        "import": "./dist/util.d.ts",
        "require": "./dist/util.d.cts"
      },
      "browser": {
        "import": "./dist/util.js",
        "require": "./dist/util.cjs"
      },
      "node": {
        "import": "./dist/util.node.js",
        "require": "./dist/util.node.cjs"
      },
      "bun": {
        "import": "./dist/util.node.js",
        "require": "./dist/util.node.cjs"
      },
      "deno": "./dist/util.deno.js",
      "import": "./dist/util.js",
      "require": "./dist/util.cjs",
      "default": "./dist/util.js"
    }
  },
  "sideEffects": false,
  "files": [
    "dist/"
  ],
  "devDependencies": {
    "@alinea/suite": "catalog:",
    "@std/assert": "catalog:",
    "@std/async": "catalog:",
    "consolemock": "catalog:",
    "tsdown": "catalog:",
    "typescript": "catalog:"
  },
  "scripts": {
    "build": "tsdown",
    "prepack": "tsdown",
    "prepublish": "tsdown",
    "test": "tsdown && node --experimental-transform-types --test",
    "test:bun": "tsdown && bun test",
    "test:deno": "deno test",
    "test-all": "tsdown && node --experimental-transform-types --test && bun test && deno test"
  }
}<|MERGE_RESOLUTION|>--- conflicted
+++ resolved
@@ -1,10 +1,6 @@
 {
   "name": "@logtape/logtape",
-<<<<<<< HEAD
   "version": "1.4.0",
-=======
-  "version": "1.3.2",
->>>>>>> cdce29df
   "description": "Simple logging library with zero dependencies for Deno/Node.js/Bun/browsers",
   "keywords": [
     "logging",
