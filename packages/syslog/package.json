{
  "name": "@logtape/syslog",
<<<<<<< HEAD
  "version": "1.4.0",
=======
  "version": "1.3.2",
>>>>>>> cdce29df
  "description": "Syslog sink for LogTape",
  "keywords": [
    "logging",
    "log",
    "logger",
    "syslog",
    "sink",
    "rfc5424"
  ],
  "license": "MIT",
  "author": {
    "name": "Hong Minhee",
    "email": "hong@minhee.org",
    "url": "https://hongminhee.org/"
  },
  "homepage": "https://logtape.org/",
  "repository": {
    "type": "git",
    "url": "git+https://github.com/dahlia/logtape.git",
    "directory": "packages/syslog/"
  },
  "bugs": {
    "url": "https://github.com/dahlia/logtape/issues"
  },
  "funding": [
    "https://github.com/sponsors/dahlia"
  ],
  "type": "module",
  "module": "./dist/mod.js",
  "main": "./dist/mod.cjs",
  "types": "./dist/mod.d.ts",
  "exports": {
    ".": {
      "types": {
        "import": "./dist/mod.d.ts",
        "require": "./dist/mod.d.cts"
      },
      "import": "./dist/mod.js",
      "require": "./dist/mod.cjs"
    },
    "./package.json": "./package.json"
  },
  "sideEffects": false,
  "files": [
    "dist/"
  ],
  "peerDependencies": {
    "@logtape/logtape": "workspace:^"
  },
  "devDependencies": {
    "@alinea/suite": "catalog:",
    "@david/which-runtime": "catalog:",
    "@std/assert": "catalog:",
    "tsdown": "catalog:",
    "typescript": "catalog:"
  },
  "scripts": {
    "build": "tsdown",
    "prepack": "tsdown",
    "prepublish": "tsdown",
    "test": "tsdown && node --experimental-transform-types --test",
    "test:bun": "tsdown && bun test",
    "test:deno": "deno test --allow-net --allow-env=TEMP,TMP,TMPDIR,HOSTNAME",
    "test-all": "tsdown && node --experimental-transform-types --test && bun test && deno test"
  }
}<|MERGE_RESOLUTION|>--- conflicted
+++ resolved
@@ -1,10 +1,6 @@
 {
   "name": "@logtape/syslog",
-<<<<<<< HEAD
   "version": "1.4.0",
-=======
-  "version": "1.3.2",
->>>>>>> cdce29df
   "description": "Syslog sink for LogTape",
   "keywords": [
     "logging",
