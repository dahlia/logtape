--- conflicted
+++ resolved
@@ -1,10 +1,6 @@
 {
   "name": "@logtape/adaptor-winston",
-<<<<<<< HEAD
   "version": "1.3.2",
-=======
-  "version": "1.2.3",
->>>>>>> b36c3dd9
   "description": "winston adapter for LogTape logging library",
   "keywords": [
     "logging",
