{
  "type": "module",
  "dependencies": {
    "@graphql-hive/logger": "^1.0.0",
    "@logtape/file": "workspace:",
    "@logtape/logtape": "workspace:",
    "bunyan": "^1.8.15",
    "log4js": "^6.9.1",
    "mitata": "^1.0.34",
    "pino": "^9.7.0",
    "pino-abstract-transport": "^2.0.0",
    "signale": "^1.4.0",
    "winston": "^3.17.0",
    "winston-transport": "^4.9.0"
  },
  "devDependencies": {
    "@types/bunyan": "^1.8.11",
    "@types/signale": "^1.4.7"
  },
  "scripts": {
    "null": "node --experimental-transform-types --expose-gc null.ts",
    "null:bun": "bun --expose-gc null.ts",
    "console": "node --experimental-transform-types --expose-gc console.ts | grep -v 'Test log message.'",
    "console:bun": "bun --expose-gc console.ts | grep -v 'Test log message.'",
    "file": "node --experimental-transform-types --expose-gc file.ts",
    "file:bun": "bun --expose-gc file.ts",
    "json": "node --experimental-transform-types --expose-gc json.ts",
    "json:bun": "bun --expose-gc json.ts"
  },
<<<<<<< HEAD
  "version": "1.1.0"
=======
  "version": "1.0.5"
>>>>>>> 1fa0fcbd
}<|MERGE_RESOLUTION|>--- conflicted
+++ resolved
@@ -26,10 +26,5 @@
     "file:bun": "bun --expose-gc file.ts",
     "json": "node --experimental-transform-types --expose-gc json.ts",
     "json:bun": "bun --expose-gc json.ts"
-  },
-<<<<<<< HEAD
-  "version": "1.1.0"
-=======
-  "version": "1.0.5"
->>>>>>> 1fa0fcbd
+  }
 }