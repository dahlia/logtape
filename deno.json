{
  "workspace": [
    "./logtape",
    "./file",
    "./otel",
    "./redaction",
    "./sentry",
    "./syslog"
  ],
  "imports": {
    "@alinea/suite": "jsr:@alinea/suite@^0.6.3",
    "@david/which-runtime": "jsr:@david/which-runtime@^0.2.1",
    "@std/assert": "jsr:@std/assert@^1.0.13",
    "@std/async": "jsr:@std/async@^1.0.13",
    "@std/collections": "jsr:@std/collections@^1.0.10",
    "@std/dotenv": "jsr:@std/dotenv@^0.225.5",
    "@std/fs": "jsr:@std/fs@^0.223.0",
    "@std/path": "jsr:@std/path@^1.1.0",
    "@std/semver": "jsr:@std/semver@^1.0.5",
    "@std/testing": "jsr:@std/testing@^0.222.1",
    "consolemock": "npm:consolemock@^1.1.0",
    "tsdown": "npm:tsdown@^0.12.7"
  },
  "unstable": [
    "fs"
  ],
  "exclude": [
<<<<<<< HEAD
    "*/dist/",
=======
    "*/.test-report.xml",
>>>>>>> fd359065
    ".cov/",
    ".github/",
    ".test-report.xml",
    "coverage/",
    "docs/",
    "screenshots/",
    "pnpm-lock.yaml",
    "pnpm-workspace.yaml"
  ],
  "fmt": {
    "exclude": [
      "*/README.md"
    ]
  },
  "tasks": {
    "check": {
      "command": "deno check && deno lint && deno fmt --check",
      "dependencies": [
        "check:versions"
      ]
    },
    "check:versions": "deno run --allow-read scripts/check_versions.ts",
    "build:file": {
      "dependencies": [
        "build:logtape"
      ],
      "command": "deno task -f @logtape/file build"
    },
    "build:logtape": "pnpm install && deno task -f @logtape/logtape build",
    "build:otel": {
      "dependencies": [
        "build:logtape"
      ],
      "command": "deno task -f @logtape/otel build"
    },
    "build:redaction": {
      "dependencies": [
        "build:logtape"
      ],
      "command": "deno task -f @logtape/redaction build"
    },
    "build:sentry": {
      "dependencies": [
        "build:logtape"
      ],
      "command": "deno task -f @logtape/sentry build"
    },
    "build:syslog": {
      "dependencies": [
        "build:logtape"
      ],
      "command": "deno task -f @logtape/syslog build"
    },
    "build": {
      "dependencies": [
        "build:file",
        "build:logtape",
        "build:otel",
        "build:redaction",
        "build:sentry",
        "build:syslog"
      ]
    },
    "coverage": "rm -rf coverage && deno task test --coverage && deno coverage --html coverage",
    "test": "deno test --allow-read --allow-write --allow-net --allow-env=TEMP,TMP,TMPDIR,HOSTNAME --allow-sys",
    "test:node:file": {
      "dependencies": [
        "build:file"
      ],
      "command": "cd file/ && node --experimental-transform-types --test"
    },
    "test:node:logtape": {
      "dependencies": [
        "build:logtape"
      ],
      "command": "cd logtape/ && node --experimental-transform-types --test"
    },
    "test:node:redaction": {
      "dependencies": [
        "build:redaction"
      ],
      "command": "cd redaction/ && node --experimental-transform-types --test"
    },
    "test:node:syslog": {
      "dependencies": [
        "build:syslog"
      ],
      "command": "cd syslog/ && node --experimental-transform-types --test"
    },
    "test:node": {
      "dependencies": [
        "test:node:file",
        "test:node:logtape",
        "test:node:redaction",
        "test:node:syslog"
      ]
    },
    "test:bun:file": {
      "dependencies": [
        "build:file"
      ],
      "command": "cd file/ && bun test"
    },
    "test:bun:logtape": {
      "dependencies": [
        "build:logtape"
      ],
      "command": "cd logtape/ && bun test"
    },
    "test:bun:redaction": {
      "dependencies": [
        "build:redaction"
      ],
      "command": "cd redaction/ && bun test"
    },
    "test:bun:syslog": {
      "dependencies": [
        "build:syslog"
      ],
      "command": "cd syslog/ && bun test"
    },
    "test:bun": {
      "dependencies": [
        "test:bun:file",
        "test:bun:logtape",
        "test:bun:redaction",
        "test:bun:syslog"
      ]
    },
    "test-all": {
      "dependencies": [
        "test",
        "test:node",
        "test:bun"
      ]
    },
    "publish": {
      "command": "deno publish",
      "dependencies": [
        "check",
        "test"
      ]
    },
    "hooks:install": "deno run --allow-read=deno.json,.git/hooks/ --allow-write=.git/hooks/ jsr:@hongminhee/deno-task-hooks",
    "hooks:pre-commit": {
      "dependencies": [
        "check"
      ]
    },
    "hooks:pre-push": {
      "dependencies": [
        "check",
        "test"
      ]
    }
  }
}<|MERGE_RESOLUTION|>--- conflicted
+++ resolved
@@ -25,11 +25,8 @@
     "fs"
   ],
   "exclude": [
-<<<<<<< HEAD
+    "*/.test-report.xml",
     "*/dist/",
-=======
-    "*/.test-report.xml",
->>>>>>> fd359065
     ".cov/",
     ".github/",
     ".test-report.xml",
