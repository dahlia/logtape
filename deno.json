{
  "name": "@logtape/logtape",
<<<<<<< HEAD
  "version": "0.7.0",
=======
  "version": "0.6.1",
>>>>>>> 09d34417
  "license": "MIT",
  "exports": "./logtape/mod.ts",
  "imports": {
    "@deno/dnt": "jsr:@deno/dnt@^0.41.1",
    "@std/assert": "jsr:@std/assert@^0.222.1",
    "@std/async": "jsr:@std/async@^0.222.1",
    "@std/fs": "jsr:@std/fs@^0.223.0",
    "@std/path": "jsr:@std/path@^1.0.2",
    "@std/testing": "jsr:@std/testing@^0.222.1",
    "consolemock": "npm:consolemock@^1.1.0",
    "which_runtime": "https://deno.land/x/which_runtime@0.2.0/mod.ts"
  },
  "exclude": [
    "*-venv/",
    "coverage/",
    "docs/",
    "npm/"
  ],
  "unstable": [
    "fs"
  ],
  "lock": false,
  "tasks": {
    "check": "deno check **/*.ts && deno lint && deno fmt --check",
    "test": "deno test --allow-read --allow-write",
    "coverage": "rm -rf coverage && deno task test --coverage && deno coverage --html coverage",
    "dnt": "deno run -A dnt.ts",
    "test-all": "deno task test && deno task dnt && cd npm/ && bun run ./test_runner.js && cd ../",
    "hooks:install": "deno run --allow-read=deno.json,.git/hooks/ --allow-write=.git/hooks/ jsr:@hongminhee/deno-task-hooks",
    "hooks:pre-commit": "deno task check",
    "hooks:pre-push": "deno task test"
  }
}<|MERGE_RESOLUTION|>--- conflicted
+++ resolved
@@ -1,10 +1,6 @@
 {
   "name": "@logtape/logtape",
-<<<<<<< HEAD
   "version": "0.7.0",
-=======
-  "version": "0.6.1",
->>>>>>> 09d34417
   "license": "MIT",
   "exports": "./logtape/mod.ts",
   "imports": {
