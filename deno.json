{
  "name": "@logtape/logtape",
<<<<<<< HEAD
  "version": "0.5.0",
=======
  "version": "0.4.3",
>>>>>>> f0d095df
  "exports": "./logtape/mod.ts",
  "imports": {
    "@deno/dnt": "jsr:@deno/dnt@^0.41.1",
    "@std/assert": "jsr:@std/assert@^0.222.1",
    "@std/async": "jsr:@std/async@^0.222.1",
    "@std/fs": "jsr:@std/fs@^0.223.0",
    "@std/path": "jsr:@std/path@^1.0.2",
    "@std/testing": "jsr:@std/testing@^0.222.1",
    "consolemock": "npm:consolemock@^1.1.0",
    "which_runtime": "https://deno.land/x/which_runtime@0.2.0/mod.ts"
  },
  "exclude": [
    "*-venv/",
    "coverage/",
    "npm/"
  ],
  "unstable": [
    "fs"
  ],
  "lock": false,
  "tasks": {
    "check": "deno check **/*.ts && deno lint && deno fmt --check",
    "test": "deno test --allow-read --allow-write",
    "coverage": "rm -rf coverage && deno task test --coverage && deno coverage --html coverage",
    "dnt": "deno run -A dnt.ts",
    "test-all": "deno task test && deno task dnt && cd npm/ && bun run ./test_runner.js && cd ../",
    "hooks:install": "deno run --allow-read=deno.json,.git/hooks/ --allow-write=.git/hooks/ jsr:@hongminhee/deno-task-hooks",
    "hooks:pre-commit": "deno task check",
    "hooks:pre-push": "deno task test"
  }
}<|MERGE_RESOLUTION|>--- conflicted
+++ resolved
@@ -1,10 +1,6 @@
 {
   "name": "@logtape/logtape",
-<<<<<<< HEAD
   "version": "0.5.0",
-=======
-  "version": "0.4.3",
->>>>>>> f0d095df
   "exports": "./logtape/mod.ts",
   "imports": {
     "@deno/dnt": "jsr:@deno/dnt@^0.41.1",
